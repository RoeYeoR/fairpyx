"""
Compare the performance of algorithms for fair course allocation.

Programmer: Erel Segal-Halevi
Since: 2023-07
"""


######### COMMON VARIABLES AND ROUTINES ##########

from fairpyx import divide, AgentBundleValueMatrix, Instance
import fairpyx.algorithms as crs
from typing import *
import numpy as np

max_value = 1000
normalized_sum_of_values = 1000
TIME_LIMIT = 100

algorithms_to_check = [
    crs.utilitarian_matching,
    crs.iterated_maximum_matching_unadjusted,
    crs.iterated_maximum_matching_adjusted,
    crs.serial_dictatorship,                  # Very bad performance
    crs.round_robin,
    crs.bidirectional_round_robin,
    crs.almost_egalitarian_without_donation,
    crs.almost_egalitarian_with_donation,
    ]

def evaluate_algorithm_on_instance(algorithm, instance):
    allocation = divide(algorithm, instance)
    matrix = AgentBundleValueMatrix(instance, allocation)
    matrix.use_normalized_values()
    return {
        "utilitarian_value": matrix.utilitarian_value(),
        "egalitarian_value": matrix.egalitarian_value(),
        "max_envy": matrix.max_envy(),
        "mean_envy": matrix.mean_envy(),
        "max_deficit": matrix.max_deficit(),
        "mean_deficit": matrix.mean_deficit(),
        "num_with_top_1": matrix.count_agents_with_top_rank(1),
        "num_with_top_2": matrix.count_agents_with_top_rank(2),
        "num_with_top_3": matrix.count_agents_with_top_rank(3),
    }



######### EXPERIMENT WITH UNIFORMLY-RANDOM DATA ##########

def course_allocation_with_random_instance_uniform(
    num_of_agents:int, num_of_items:int,
    value_noise_ratio:float,
    algorithm:Callable,
    random_seed: int,):
    agent_capacity_bounds =  [6,6]
    item_capacity_bounds = [40,40]
    np.random.seed(random_seed)
    instance = Instance.random_uniform(
        num_of_agents=num_of_agents, num_of_items=num_of_items,
        normalized_sum_of_values=normalized_sum_of_values,
        agent_capacity_bounds=agent_capacity_bounds,
        item_capacity_bounds=item_capacity_bounds,
        item_base_value_bounds=[1,max_value],
        item_subjective_ratio_bounds=[1-value_noise_ratio, 1+value_noise_ratio]
        )
    return evaluate_algorithm_on_instance(algorithm, instance)

def run_uniform_experiment():
    # Run on uniformly-random data:
    experiment = experiments_csv.Experiment("results/", "course_allocation_uniform.csv", backup_folder="results/backup/")
    input_ranges = {
        "num_of_agents": [100,200,300],
        "num_of_items":  [25],
        "value_noise_ratio": [0, 0.2, 0.5, 0.8, 1],
        "algorithm": algorithms_to_check,
        "random_seed": range(5),
    }
    experiment.run_with_time_limit(course_allocation_with_random_instance_uniform, input_ranges, time_limit=TIME_LIMIT)



######### EXPERIMENT WITH DATA GENERATED ACCORDING TO THE SZWS MODEL ##########

def course_allocation_with_random_instance_szws(
    num_of_agents:int, num_of_items:int,
    agent_capacity:int,
    supply_ratio:float,
    num_of_popular_items:int,
    mean_num_of_favorite_items:float,
    favorite_item_value_bounds:tuple[int,int],
    nonfavorite_item_value_bounds:tuple[int,int],
    algorithm:Callable,
    random_seed: int,):
    np.random.seed(random_seed)
    instance = Instance.random_szws(
        num_of_agents=num_of_agents, num_of_items=num_of_items, normalized_sum_of_values=normalized_sum_of_values,
        agent_capacity=agent_capacity,
        supply_ratio=supply_ratio,
        num_of_popular_items=num_of_popular_items,
        mean_num_of_favorite_items=mean_num_of_favorite_items,
        favorite_item_value_bounds=favorite_item_value_bounds,
        nonfavorite_item_value_bounds=nonfavorite_item_value_bounds,
        )
    return evaluate_algorithm_on_instance(algorithm, instance)

def run_szws_experiment():
    # Run on SZWS simulated data:
    experiment = experiments_csv.Experiment("results/", "course_allocation_szws.csv", backup_folder="results/backup/")
    input_ranges = {
        "num_of_agents": [100,200,300],
        "num_of_items":  [25],                            # in SZWS: 25
        "agent_capacity": [5],                            # as in SZWS
        "supply_ratio": [1.1, 1.25, 1.5],                    # as in SZWS
        "num_of_popular_items": [6, 9],                   # as in SZWS
        "mean_num_of_favorite_items": [2.6, 3.85],        # as in SZWS code https://github.com/marketdesignresearch/Course-Match-Preference-Simulator/blob/main/preference_generator_demo.ipynb
        "favorite_item_value_bounds": [(50,100)],         # as in SZWS code https://github.com/marketdesignresearch/Course-Match-Preference-Simulator/blob/main/preference_generator.py
        "nonfavorite_item_value_bounds": [(0,50)],        # as in SZWS code https://github.com/marketdesignresearch/Course-Match-Preference-Simulator/blob/main/preference_generator.py
        "algorithm": algorithms_to_check,
        "random_seed": range(5),
    }
    experiment.run_with_time_limit(course_allocation_with_random_instance_szws, input_ranges, time_limit=TIME_LIMIT)



######### EXPERIMENT WITH DATA SAMPLED FROM ARIEL 5783 DATA ##########

import json
filename = "data/ariel_5783_input.json"
with open(filename, "r", encoding="utf-8") as file:
    ariel_5783_input = json.load(file)

def course_allocation_with_random_instance_sample(
    max_total_agent_capacity:int,
    algorithm:Callable,
    random_seed: int,):
    np.random.seed(random_seed)

    (valuations, agent_capacities, item_capacities, agent_conflicts, item_conflicts) = \
        (ariel_5783_input["valuations"], ariel_5783_input["agent_capacities"], ariel_5783_input["item_capacities"], ariel_5783_input["agent_conflicts"], ariel_5783_input["item_conflicts"])
    instance = Instance.random_sample(
        max_num_of_agents = max_total_agent_capacity,
        max_total_agent_capacity = max_total_agent_capacity,
        prototype_agent_conflicts=agent_conflicts,
        prototype_agent_capacities=agent_capacities,
        prototype_valuations=valuations,
        item_capacities=item_capacities,
        item_conflicts=item_conflicts)
    return evaluate_algorithm_on_instance(algorithm, instance)

def run_ariel_experiment():
    # Run on Ariel sample data:
    experiment = experiments_csv.Experiment("results/", "course_allocation_ariel.csv", backup_folder="results/backup/")
    input_ranges = {
        "max_total_agent_capacity": [1000, 1115, 1500, 2000], # in reality: 1115
        "algorithm": algorithms_to_check,
        "random_seed": range(10),
    }
    experiment.run_with_time_limit(course_allocation_with_random_instance_sample, input_ranges, time_limit=TIME_LIMIT)



######### MAIN PROGRAM ##########

if __name__ == "__main__":
    import logging, experiments_csv
    experiments_csv.logger.setLevel(logging.INFO)
    run_uniform_experiment()
    # run_szws_experiment()
    # run_ariel_experiment()
<<<<<<< HEAD
    #
=======
    #
>>>>>>> 5acdb145
<|MERGE_RESOLUTION|>--- conflicted
+++ resolved
@@ -168,8 +168,4 @@
     run_uniform_experiment()
     # run_szws_experiment()
     # run_ariel_experiment()
-<<<<<<< HEAD
-    #
-=======
-    #
->>>>>>> 5acdb145
+    