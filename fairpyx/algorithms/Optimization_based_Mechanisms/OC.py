"""
    "Optimization-based Mechanisms for the Course Allocation Problem", by Hoda Atef Yekta, Robert Day (2020)
     https://doi.org/10.1287/ijoc.2018.0849

    Programmer: Tamar Bar-Ilan, Moriya Ester Ohayon, Ofek Kats
"""

import cvxpy
import concurrent.futures
import time
from fairpyx import Instance, AllocationBuilder, ExplanationLogger
import logging
import cvxpy as cp
import numpy as np
import fairpyx.algorithms.Optimization_based_Mechanisms.optimal_functions as optimal
logger = logging.getLogger(__name__)


def OC_function(alloc: AllocationBuilder, explanation_logger: ExplanationLogger = ExplanationLogger()):
    """
    Algorethem 5: Allocate the given items to the given agents using the OC protocol.

    in the OC algorithm for CAP, we maximize ordinal utility followed by maximizing cardinal utility among rank-maximal
    solutions, performing this two-part optimization once for the whole market.

    :param alloc: an allocation builder, which tracks the allocation and the remaining capacity for items and agents of
     the fair course allocation problem(CAP).

    >>> from fairpyx.adaptors import divide
    >>> s1 = {"c1": 44, "c2": 39, "c3": 17}
    >>> s2 = {"c1": 50, "c2": 45, "c3": 5}
    >>> agent_capacities = {"s1": 2, "s2": 2}                                 # 4 seats required
    >>> course_capacities = {"c1": 2, "c2": 1, "c3": 2}                       # 5 seats available
    >>> valuations = {"s1": s1, "s2": s2}
    >>> instance = Instance(agent_capacities=agent_capacities, item_capacities=course_capacities, valuations=valuations)
    >>> divide(OC_function, instance=instance)
    {'s1': ['c1', 'c3'], 's2': ['c1', 'c2']}
    """

    startime = time.time()
    explanation_logger.info("\nAlgorithm OC starts.\n")

    x = cvxpy.Variable((len(alloc.remaining_items()), len(alloc.remaining_agents())), boolean=True)

    rank_mat = optimal.createRankMat(alloc,logger)
    sum_rank = optimal.sumOnRankMat(alloc, rank_mat, x)

    objective_Z1 = cp.Maximize(sum_rank)

    constraints_Z1 = optimal.notExceedtheCapacity(x,alloc) + optimal.numberOfCourses(x, alloc, alloc.remaining_agent_capacities)

    problem = cp.Problem(objective_Z1, constraints=constraints_Z1)
    result_Z1 = problem.solve()
    logger.info("\nRank optimization: result_Z1 = %s, x = \n%s", result_Z1, x.value)


    x = cvxpy.Variable((len(alloc.remaining_items()), len(alloc.remaining_agents())), boolean=True)  # Is there a func which zero all the matrix?
    sum_rank = optimal.sumOnRankMat(alloc, rank_mat, x)

    objective_Z2 = cp.Maximize(cp.sum([alloc.effective_value(student, course) * x[j, i]
                                        for j, course in enumerate(alloc.remaining_items())
                                        for i, student in enumerate(alloc.remaining_agents())
                                        if (student, course) not in alloc.remaining_conflicts]))

    # condition number 19:
    constraints_Z2 = optimal.notExceedtheCapacity(x, alloc) + optimal.numberOfCourses(x, alloc, alloc.remaining_agent_capacities)

    constraints_Z2.append(sum_rank == result_Z1)

    list_courses = []
    for course in alloc.remaining_items():
        list_courses.append(course)

    # logger.info("type(alloc.instance.item_conflicts) = %s ", type(alloc.instance.item_conflicts))
    logger.info("alloc.remaining_conflicts = %s ", alloc.remaining_conflicts)
    logger.info("alloc.remaining_instance().item_conflicts(c1) = %s ", alloc.remaining_instance().item_conflicts("c1"))

    #with concurrent.futures.ThreadPoolExecutor(max_workers=4) as executor:

    for course in alloc.remaining_items():
        list_of_conflict = alloc.remaining_instance().item_conflicts(course)

        for course2 in list_of_conflict:
            index_c1 = list_courses.index(course)
            index_c2 = list_courses.index(course2)
            for i in range(len(alloc.remaining_agents())):
                constraints_Z2.append(x[index_c1, i] + x[index_c2, i] <= 1)

    try:
        problem = cp.Problem(objective_Z2, constraints=constraints_Z2)
        result_Z2 = problem.solve()
        logger.info("\nValue optimization: result_Z2 = %s, x = \n%s", result_Z2, x.value)

        # Check if the optimization problem was successfully solved
        if result_Z2 is not None:
            optimal.give_items_according_to_allocation_matrix(alloc, x, logger)
            #optimal.give_items_according_to_allocation_matrix_threaded(alloc, x, logger, executor, num_threads=4)

            optimal_value = problem.value
            explanation_logger.info("Optimal Objective Value:", optimal_value)
            # Now you can use this optimal value for further processing
        else:
            explanation_logger.info("Solver failed to find a solution or the problem is infeasible/unbounded.")
            raise ValueError("Solver failed to find a solution or the problem is infeasible/unbounded.")

    except Exception as e:
        explanation_logger.info("Solver failed: %s", str(e))
        logger.error("An error occurred: %s", str(e))
        raise

    logger.info("time: %s", time.time()-startime)

if __name__ == "__main__":
    import doctest, sys
    print("\n", doctest.testmod(), "\n")

<<<<<<<<< Temporary merge branch 1
    #logger.addHandler(logging.StreamHandler())
    #logger.setLevel(logging.INFO)

    #from fairpyx.adaptors import divide
=========
    logger.addHandler(logging.StreamHandler())
    logger.setLevel(logging.DEBUG)
    import fairpyx
    from fairpyx.adaptors import divide
<<<<<<< HEAD
>>>>>>>>> Temporary merge branch 2
=======

    valuations =  {
        's1': {'c1': 1, 'c2': 4, 'c3': 5, 'c4': 2, 'c5': 18}, 
        's2': {'c1': 1, 'c2': 4, 'c3': 3, 'c4': 2, 'c5': 20}, 
        's3': {'c1': 3, 'c2': 5, 'c3': 3, 'c4': 2, 'c5': 17}, 
        's4': {'c1': 2, 'c2': 1, 'c3': 6, 'c4': 2, 'c5': 19}, 
        's5': {'c1': 2, 'c2': 5, 'c3': 3, 'c4': 2, 'c5': 19}
    }
    agent_capacities = {'s1': 3, 's2': 3, 's3': 3, 's4': 3, 's5': 3}
    item_capacities = {'c1': 5, 'c2': 5, 'c3': 5, 'c4': 5, 'c5': 5}
    instance = fairpyx.Instance(valuations=valuations, agent_capacities=agent_capacities, item_capacities=item_capacities)
    allocation = fairpyx.divide(OC_function, instance=instance)
    fairpyx.validate_allocation(instance, allocation, title=f"OC_function")


    # for i in range(100):
    #     np.random.seed(i)
    #     instance = fairpyx.Instance.random_uniform(
    #         num_of_agents=5, num_of_items=5, normalized_sum_of_values=30,
    #         agent_capacity_bounds=[2,6],
    #         item_capacity_bounds=[20,40],
    #         item_base_value_bounds=[1,10],
    #         item_subjective_ratio_bounds=[0.5, 1.5]
    #         )
    #     print("instance: ",instance)
    #     print("valuations: ",instance._valuations)
    #     allocation = fairpyx.divide(fairpyx.algorithms.OC_function, instance=instance)
    #     fairpyx.validate_allocation(instance, allocation, title=f"Seed {i}, OC_function")


>>>>>>> 8a6e313b
    # s1 = {"c1": 40, "c2": 20, "c3": 10, "c4": 30}
    # s2 = {"c1": 6, "c2": 20, "c3": 70, "c4": 4}
    # s3 = {"c1": 9, "c2": 20, "c3": 21, "c4": 50}
    # s4 = {"c1": 25, "c2": 5, "c3": 15, "c4": 55}
    # s5 = {"c1": 5, "c2": 90, "c3": 3, "c4": 2}
    # instance = Instance(
    #     agent_capacities={"s1": 2, "s2": 2, "s3": 2, "s4": 2, "s5": 2},
    #     item_capacities={"c1": 3, "c2": 2, "c3": 2, "c4": 2},
    #     valuations={"s1": s1, "s2": s2, "s3": s3, "s4": s4, "s5": s5}
    # )
    # divide(OC_function, instance=instance)

    #s1 = {"c1": 400, "c2": 150, "c3": 230, "c4": 200, "c5": 20}
    #s2 = {"c1": 245, "c2": 252, "c3": 256, "c4": 246, "c5": 1}
    #s3 = {"c1": 243, "c2": 230, "c3": 240, "c4": 245, "c5": 42}
    #s4 = {"c1": 251, "c2": 235, "c3": 242, "c4": 201, "c5": 71}
    #instance = Instance(
    #    agent_capacities={"s1": 3, "s2": 3, "s3": 3, "s4": 3},
    #    item_capacities={"c1": 2, "c2": 3, "c3": 3, "c4": 2, "c5": 2},
    #    item_conflicts={"c1": ['c4'], "c4": ['c1']},
    #    valuations={"s1": s1, "s2": s2, "s3": s3, "s4": s4}
    #)
<<<<<<<<< Temporary merge branch 1
    #divide(OC_function, instance=instance)
=========

    #divide(OC_function, instance=instance)

<<<<<<< HEAD
    np.random.seed(2)
    instance = fairpyx.Instance.random_uniform(
        num_of_agents=70, num_of_items=10, normalized_sum_of_values=100,
        agent_capacity_bounds=[2, 6],
        item_capacity_bounds=[20, 40],
        item_base_value_bounds=[1, 1000],
        item_subjective_ratio_bounds=[0.5, 1.5]
    )
    allocation = divide(OC_function, instance=instance)

>>>>>>>>> Temporary merge branch 2
=======
    # np.random.seed(2)
    # instance = fairpyx.Instance.random_uniform(
    #     num_of_agents=70, num_of_items=10, normalized_sum_of_values=100,
    #     agent_capacity_bounds=[2, 6],
    #     item_capacity_bounds=[20, 40],
    #     item_base_value_bounds=[1, 1000],
    #     item_subjective_ratio_bounds=[0.5, 1.5]
    # )
    # allocation = divide(OC_function, instance=instance)

    # s1 = {"c1": 40, "c2": 20, "c3": 10, "c4": 30}
    # s2 = {"c1": 6, "c2": 20, "c3": 70, "c4": 4}
    # s3 = {"c1": 9, "c2": 20, "c3": 21, "c4": 50}
    # s4 = {"c1": 25, "c2": 5, "c3": 15, "c4": 55}
    # s5 = {"c1": 5, "c2": 90, "c3": 3, "c4": 2}
    # instance = fairpyx.Instance(
    #     agent_capacities={"s1": 2, "s2": 2, "s3": 2, "s4": 2, "s5": 2},
    #     item_capacities={"c1": 3, "c2": 2, "c3": 2, "c4": 2},
    #     valuations={"s1": s1, "s2": s2, "s3": s3, "s4": s4, "s5": s5}
    # )
    # allocation = divide(OC_function, instance=instance)
>>>>>>> 8a6e313b
<|MERGE_RESOLUTION|>--- conflicted
+++ resolved
@@ -44,7 +44,6 @@
 
     rank_mat = optimal.createRankMat(alloc,logger)
     sum_rank = optimal.sumOnRankMat(alloc, rank_mat, x)
-
     objective_Z1 = cp.Maximize(sum_rank)
 
     constraints_Z1 = optimal.notExceedtheCapacity(x,alloc) + optimal.numberOfCourses(x, alloc, alloc.remaining_agent_capacities)
@@ -53,10 +52,8 @@
     result_Z1 = problem.solve()
     logger.info("\nRank optimization: result_Z1 = %s, x = \n%s", result_Z1, x.value)
 
-
     x = cvxpy.Variable((len(alloc.remaining_items()), len(alloc.remaining_agents())), boolean=True)  # Is there a func which zero all the matrix?
     sum_rank = optimal.sumOnRankMat(alloc, rank_mat, x)
-
     objective_Z2 = cp.Maximize(cp.sum([alloc.effective_value(student, course) * x[j, i]
                                         for j, course in enumerate(alloc.remaining_items())
                                         for i, student in enumerate(alloc.remaining_agents())
@@ -113,20 +110,12 @@
 if __name__ == "__main__":
     import doctest, sys
     print("\n", doctest.testmod(), "\n")
+    # sys.exit(1)
 
-<<<<<<<<< Temporary merge branch 1
-    #logger.addHandler(logging.StreamHandler())
-    #logger.setLevel(logging.INFO)
-
-    #from fairpyx.adaptors import divide
-=========
     logger.addHandler(logging.StreamHandler())
     logger.setLevel(logging.DEBUG)
     import fairpyx
     from fairpyx.adaptors import divide
-<<<<<<< HEAD
->>>>>>>>> Temporary merge branch 2
-=======
 
     valuations =  {
         's1': {'c1': 1, 'c2': 4, 'c3': 5, 'c4': 2, 'c5': 18}, 
@@ -157,7 +146,6 @@
     #     fairpyx.validate_allocation(instance, allocation, title=f"Seed {i}, OC_function")
 
 
->>>>>>> 8a6e313b
     # s1 = {"c1": 40, "c2": 20, "c3": 10, "c4": 30}
     # s2 = {"c1": 6, "c2": 20, "c3": 70, "c4": 4}
     # s3 = {"c1": 9, "c2": 20, "c3": 21, "c4": 50}
@@ -180,25 +168,9 @@
     #    item_conflicts={"c1": ['c4'], "c4": ['c1']},
     #    valuations={"s1": s1, "s2": s2, "s3": s3, "s4": s4}
     #)
-<<<<<<<<< Temporary merge branch 1
-    #divide(OC_function, instance=instance)
-=========
 
     #divide(OC_function, instance=instance)
 
-<<<<<<< HEAD
-    np.random.seed(2)
-    instance = fairpyx.Instance.random_uniform(
-        num_of_agents=70, num_of_items=10, normalized_sum_of_values=100,
-        agent_capacity_bounds=[2, 6],
-        item_capacity_bounds=[20, 40],
-        item_base_value_bounds=[1, 1000],
-        item_subjective_ratio_bounds=[0.5, 1.5]
-    )
-    allocation = divide(OC_function, instance=instance)
-
->>>>>>>>> Temporary merge branch 2
-=======
     # np.random.seed(2)
     # instance = fairpyx.Instance.random_uniform(
     #     num_of_agents=70, num_of_items=10, normalized_sum_of_values=100,
@@ -220,4 +192,3 @@
     #     valuations={"s1": s1, "s2": s2, "s3": s3, "s4": s4, "s5": s5}
     # )
     # allocation = divide(OC_function, instance=instance)
->>>>>>> 8a6e313b
